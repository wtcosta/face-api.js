--- conflicted
+++ resolved
@@ -55,10 +55,10 @@
     )
   }
 
-<<<<<<< HEAD
   public toBoundingBox(): BoundingBox {
     return new BoundingBox(this.x, this.y, this.x + this.width, this.y + this.height)
-=======
+  }
+
   public clipAtImageBorders(imgWidth: number, imgHeight: number): Rect {
     const { x, y, right, bottom } = this
     const clippedX = Math.max(x, 0)
@@ -70,6 +70,5 @@
     const clippedHeight = Math.min(newHeight, imgHeight - clippedY)
 
     return (new Rect(clippedX, clippedY, clippedWidth, clippedHeight)).floor()
->>>>>>> 661f228b
   }
 }
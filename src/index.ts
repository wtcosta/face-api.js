import * as tf from '@tensorflow/tfjs-core';

export {
  tf
}

import * as drawExtended from './draw';
import { draw as drawBase } from 'tfjs-image-recognition-base';

export * from 'tfjs-image-recognition-base';

<<<<<<< HEAD
export * from './ageGenderNet/index';
=======
const draw = {...drawBase, ...drawExtended }
export { draw }

>>>>>>> 9ca0e1bf
export * from './classes/index';
export * from './dom/index'
export * from './faceExpressionNet/index';
export * from './faceLandmarkNet/index';
export * from './faceRecognitionNet/index';
export * from './factories/index';
export * from './globalApi/index';
export * from './mtcnn/index';
export * from './ssdMobilenetv1/index';
export * from './tinyFaceDetector/index';
export * from './tinyYolov2/index';

export * from './euclideanDistance';
export * from './resizeResults';<|MERGE_RESOLUTION|>--- conflicted
+++ resolved
@@ -1,21 +1,18 @@
 import * as tf from '@tensorflow/tfjs-core';
+import { draw as drawBase } from 'tfjs-image-recognition-base';
+
+import * as drawExtended from './draw';
 
 export {
   tf
 }
 
-import * as drawExtended from './draw';
-import { draw as drawBase } from 'tfjs-image-recognition-base';
-
 export * from 'tfjs-image-recognition-base';
 
-<<<<<<< HEAD
 export * from './ageGenderNet/index';
-=======
 const draw = {...drawBase, ...drawExtended }
 export { draw }
 
->>>>>>> 9ca0e1bf
 export * from './classes/index';
 export * from './dom/index'
 export * from './faceExpressionNet/index';
